.. currentmodule:: sklearn

.. _changes_0_10:

0.10
====

Changelog
---------

   - Python 2.5 compatibility was dropped; the minimum Python version needed
     to use scikit-learn is now 2.6.

   - :ref:`sparse_inverse_covariance` estimation using the graph Lasso, with
     associated cross-validated estimator, by `Gael Varoquaux`_

   - New :ref:`Tree <tree>` module by `Brian Holt`_, `Peter Prettenhofer`_,
     `Satrajit Ghosh`_ and `Gilles Louppe`_. The module comes with complete
     documentation and examples.

   - Fixed a bug in the RFE module by `Gilles Louppe`_ (issue #378).

   - Fixed a memory leak in in :ref:`svm` module by `Brian Holt`_ (issue #367).

   - Faster tests by `Fabian Pedregosa`_ and others.

   - Silhouette Coefficient cluster analysis evaluation metric added as
     :func:`sklearn.metrics.silhouette_score` by Robert Layton.

   - Fixed a bug in :ref:`k_means` in the handling of the ``n_init`` parameter:
     the clustering algorithm used to be run ``n_init`` times but the last
     solution was retained instead of the best solution.

   - Minor refactoring in :ref:`sgd` module; consolidated dense and sparse
     predict methods; Enhanced test time performance by converting model
     paramters to fortran-style arrays after fitting (only multi-class).

   - Adjusted Mutual Information metric added as
     :func:`sklearn.metrics.adjusted_mutual_info_score` by Robert Layton.

   - Models like SVC/SVR/LinearSVC/LogisticRegression from libsvm/liblinear
     now support scaling of C regularization parameter by the number of
     samples by `Alexandre Gramfort`_.

   - New :ref:`Ensemble Methods <ensemble>` module by `Gilles Louppe`_ and
     `Brian Holt`_. The module comes with the random forest algorithm and the
     extra-trees method, along with documentation and examples.

   - :ref:`outlier_detection`: outlier and novelty detection, by
     `Virgile Fritsch`_.

   - :ref:`kernel_approximation`: a transform implement kernel
     approximation for fast SGD on non-linear kernels by
     `Andreas Müller`_.

   - Fixed a bug due to atom swapping in :ref:`OMP` by `Vlad Niculae`_.

   - :ref:`SparseCoder` by `Vlad Niculae`_.

   - :ref:`mini_batch_kmeans` performance improvements by `Olivier Grisel`_.

   - :ref:`k_means` support for sparse matrices by `Mathieu Blondel`_.

   - Improved documentation for developers and for the :mod:`sklearn.utils`
     module, by `Jake VanderPlas`_.

   - Vectorized 20newsgroups dataset loader
     (:func:`sklearn.datasets.fetch_20newsgroups_vectorized`) by
     `Mathieu Blondel`_.

   - :ref:`multiclass` by `Lars Buitinck`_.

   - Utilities for fast computation of mean and variance for sparse matrices
     by `Mathieu Blondel`_.

   - Make :func:`sklearn.preprocessing.scale` and
     :class:`sklearn.preprocessing.Scaler` work on sparse matrices by
     `Olivier Grisel`_

   - Feature importances using decision trees and/or forest of trees,
     by `Gilles Louppe`_.

   - Parallel implementation of forests of randomized trees by
     `Gilles Louppe`_.

   - :class:`sklearn.cross_validation.ShuffleSplit` can subsample the train
     sets as well as the test sets by `Olivier Grisel`_.


API changes summary
-------------------

Here are the code migration instructions when updgrading from scikit-learn
version 0.9:

  - Some estimators that may overwrite their inputs to save memory previously
    had ``overwrite_`` parameters; these have been replaced with ``copy_``
    parameters with exactly the opposite meaning.

    This particularly affects some of the estimators in :mod:`linear_model`.
    The default behavior is still to copy everything passed in.

  - The SVMlight dataset loader :func:`sklearn.datasets.load_svmlight_file` no
    longer supports loading two files at once; use ``load_svmlight_files``
    instead. Also, the (unused) ``buffer_mb`` parameter is gone.

  - Sparse estimators in the :ref:`sgd` module use dense parameter vector
    ``coef_`` instead of ``sparse_coef_``. This significantly improves
    test time performance.

  - The :ref:`covariance` module now has a robust estimator of
    covariance, the Minimum Covariance Determinant estimator.

  - Cluster evaluation metrics in :mod:`metrics.cluster` have been refactored
    but the changes are backwards compatible. They have been moved to the
    :mod:`metrics.cluster.supervised`, along with
    :mod:`metrics.cluster.unsupervised` which contains the Silhouette
    Coefficient.

  - The ``permutation_test_score`` function now behaves the same way as
    ``cross_val_score`` (i.e. uses the mean score across the folds.)

  - Cross Validation generators now use integer indices (``indices=True``)
    by default instead of boolean masks. This make it more intuitive to
    use with sparse matrix data.

  - The functions used for sparse coding, ``sparse_encode`` and
    ``sparse_encode_parallel`` have been combined into
    :func:`sklearn.decomposition.sparse_encode`, and the shapes of the arrays
    have been transposed for consistency with the matrix factorization setting,
    as opposed to the regression setting.

  - Fixed an off-by-one error in the SVMlight/LibSVM file format handling;
    files generated using :func:`sklearn.datasets.dump_svmlight_file` should be
    re-generated. (They should continue to work, but accidentally had one
    extra column of zeros prepended.)

  - ``BaseDictionaryLearning`` class replaced by ``SparseCodingMixin``.

  - :func:`sklearn.utils.extmath.fast_svd` has been renamed
    :func:`sklearn.utils.extmath.randomized_svd` and the default
    oversampling is now fixed to 10 additional random vectors instead
    of doubling the number of components to extract. The new behavior
    follows the reference paper.


People
------

The folling people contributed to scikit-learn since last release:

   * 246  `Andreas Müller`_
   * 242  `Olivier Grisel`_
   * 220  `Gilles Louppe`_
   * 183  `Brian Holt`_
   * 166  `Gael Varoquaux`_
   * 144  `Lars Buitinck`_
   *  73  `Vlad Niculae`_
   *  65  `Peter Prettenhofer`_
   *  64  `Fabian Pedregosa`_
   *  60  Robert Layton
   *  55  `Mathieu Blondel`_
   *  52  `Jake Vanderplas`_
   *  44  Noel Dawe
   *  38  `Alexandre Gramfort`_
   *  24  `Virgile Fritsch`_
   *  23  `Satrajit Ghosh`_
   *   3  Jan Hendrik Metzen
   *   3  Kenneth C. Arnold
   *   3  Shiqiao Du
   *   3  Tim Sheerman-Chase
   *   3  `Yaroslav Halchenko`_
   *   2  Bala Subrahmanyam Varanasi
   *   2  DraXus
   *   2  Michael Eickenberg
   *   1  Bogdan Trach
   *   1  Félix-Antoine Fortin
   *   1  Juan Manuel Caicedo Carvajal
   *   1  Nelle Varoquaux
   *   1  `Nicolas Pinto`_
   *   1  Tiziano Zito
   *   1  Xinfan Meng



.. _changes_0_9:

0.9
===

scikit-learn 0.9 was released on September 2011, three months after the 0.8
release and includes the new modules :ref:`manifold`, :ref:`dirichlet_process`
as well as several new algorithms and documentation improvements.

This release also includes the dictionary-learning work developed by
`Vlad Niculae`_ as part of the `Google Summer of Code
<http://code.google.com/soc/>`_ program.



.. |banner1| image:: ./auto_examples/manifold/images/thumb/plot_compare_methods.png
   :target: auto_examples/manifold/plot_compare_methods.html

.. |banner2| image:: ./auto_examples/linear_model/images/thumb/plot_omp.png
   :target: auto_examples/linear_model/plot_omp.html

.. |banner3| image:: ./auto_examples/decomposition/images/thumb/plot_kernel_pca.png
   :target: auto_examples/decomposition/plot_kernel_pca.html

.. |center-div| raw:: html

    <div style="text-align: center; margin: 0px 0 -5px 0;">

.. |end-div| raw:: html

    </div>


|center-div| |banner2| |banner1| |banner3| |end-div|

Changelog
---------

   - New :ref:`manifold` module by `Jake Vanderplas`_ and
     `Fabian Pedregosa`_.

   - New :ref:`Dirichlet Process <dirichlet_process>` Gaussian Mixture
     Model by `Alexandre Passos`_

   - :ref:`neighbors` module refactoring by `Jake Vanderplas`_ :
     general refactoring, support for sparse matrices in input, speed and
     documentation improvements. See the next section for a full list of API
     changes.

   - Improvements on the :ref:`feature_selection` module by
     `Gilles Louppe`_ : refactoring of the RFE classes, documentation
     rewrite, increased efficiency and minor API changes.

   - :ref:`SparsePCA` by `Vlad Niculae`_, `Gael Varoquaux`_ and
     `Alexandre Gramfort`_

   - Printing an estimator now behaves independently of architectures
     and Python version thanks to Jean Kossaifi.

   - :ref:`Loader for libsvm/svmlight format <libsvm_loader>` by
     `Mathieu Blondel`_ and `Lars Buitinck`_

   - Documentation improvements: thumbnails in
     :ref:`example gallery <examples-index>` by `Fabian Pedregosa`_.

   - Important bugfixes in :ref:`svm` module (segfaults, bad
     performance) by `Fabian Pedregosa`_.

   - Added :ref:`multinomial_naive_bayes` and :ref:`bernoulli_naive_bayes`
     by `Lars Buitinck`_

   - Text feature extraction optimizations by Lars Buitinck

   - Chi-Square feature selection
     (:func:`feature_selection.univariate_selection.chi2`) by `Lars Buitinck`.

   - :ref:`sample_generators` module refactoring by `Gilles Louppe`_

   - :ref:`multiclass` by `Mathieu Blondel`_

   - Ball tree rewrite by `Jake Vanderplas`_

   - Implementation of :ref:`dbscan` algorithm by Robert Layton

   - Kmeans predict and transform by Robert Layton

   - Preprocessing module refactoring by `Olivier Grisel`_

   - Faster mean shift by Conrad Lee

   - New :ref:`Bootstrap`, :ref:`ShuffleSplit` and various other
     improvements in cross validation schemes by `Olivier Grisel`_ and
     `Gael Varoquaux`_

   - Adjusted Rand index and V-Measure clustering evaluation metrics by `Olivier Grisel`_

   - Added :class:`Orthogonal Matching Pursuit <linear_model.OrthogonalMatchingPursuit>` by `Vlad Niculae`_

   - Added 2D-patch extractor utilites in the :ref:`feature_extraction` module by `Vlad Niculae`_

   - Implementation of :class:`linear_model.LassoLarsCV`
     (cross-validated Lasso solver using the Lars algorithm) and
     :class:`linear_model.LassoLarsIC` (BIC/AIC model
<<<<<<< HEAD
     selection in Lars) by `Gael Varoquaux`_ 
=======
     selection in Lars) by `Gael Varoquaux`_
>>>>>>> 446e7814
     and `Alexandre Gramfort`_

   - Scalability improvements to :func:`metrics.roc_curve` by Olivier Hervieu

   - Distance helper functions :func:`metrics.pairwise.pairwise_distances`
     and :func:`metrics.pairwise.pairwise_kernels` by Robert Layton

   - :class:`Mini-Batch K-Means <cluster.MiniBatchKMeans>` by Nelle Varoquaux and Peter Prettenhofer.

   - :ref:`mldata` utilities by Pietro Berkes.

   - :ref:`olivetti_faces` by `David Warde-Farley`_.


API changes summary
-------------------

Here are the code migration instructions when updgrading from scikit-learn
version 0.8:

  - The ``scikits.learn`` package was renamed ``sklearn``. There is
    still a ``scikits.learn`` package alias for backward compatibility.

    Third-party projects with a dependency on scikit-learn 0.9+ should
    upgrade their codebase. For instance under Linux / MacOSX just run
    (make a backup first!)::

      find -name "*.py" | xargs sed -i 's/\bscikits.learn\b/sklearn/g'

  - Estimators no longer accept model parameters as ``fit`` arguments:
    instead all parameters must be only be passed as constructor
    arguments or using the now public ``set_params`` method inhereted
    from :class:`base.BaseEstimator`.

    Some estimators can still accept keyword arguments on the ``fit``
    but this is restricted to data-dependent values (e.g. a Gram matrix
    or an affinity matrix that are precomputed from the ``X`` data matrix.

  - The ``cross_val`` package has been renamed to ``cross_validation``
    although there is also a ``cross_val`` package alias in place for
    backward compatibility.

    Third-party projects with a dependency on scikit-learn 0.9+ should
    upgrade their codebase. For instance under Linux / MacOSX just run
    (make a backup first!)::

      find -name "*.py" | xargs sed -i 's/\bcross_val\b/cross_validation/g'

  - The ``score_func`` argument of the
    ``sklearn.cross_validation.cross_val_score`` function is now expected
    to accept ``y_test`` and ``y_predicted`` as only arguments for
    classification and regression tasks or ``X_test`` for unsupervised
    estimators.

  - ``gamma`` parameter for support vector machine algorithms is set
    to ``1 / n_features`` by default, instead of ``1 / n_samples``.

  - The ``sklearn.hmm`` has been marked as orphaned: it will be removed
    from scikit-learn in version 0.11 unless someone steps up to
    contribute documentation, examples and fix lurking numerical
    stability issues.

  - ``sklearn.neighbors`` has been made into a submodule.  The two previously
    available estimators, ``NeighborsClassifier`` and ``NeighborsRegressor``
    have been marked as deprecated.  Their functionality has been divided
    among five new classes: ``NearestNeighbors`` for unsupervised neighbors
    searches, ``KNeighborsClassifier`` & ``RadiusNeighborsClassifier``
    for supervised classification problems, and ``KNeighborsRegressor``
    & ``RadiusNeighborsRegressor`` for supervised regression problems.

  - ``sklearn.ball_tree.BallTree`` has been moved to
    ``sklearn.neighbors.BallTree``.  Using the former will generate a warning.

  - ``sklearn.linear_model.LARS()`` and related classes (LassoLARS,
    LassoLARSCV, etc.) have been renamed to
    ``sklearn.linear_model.Lars()``.

  - All distance metrics and kernels in ``sklearn.metrics.pairwise`` now have a Y
    parameter, which by default is None. If not given, the result is the distance
    (or kernel similarity) between each sample in Y. If given, the result is the
    pairwise distance (or kernel similarity) between samples in X to Y.

  - ``sklearn.metrics.pairwise.l1_distance`` is now called ``manhattan_distance``,
    and by default returns the pairwise distance. For the component wise distance,
    set the parameter ``sum_over_features`` to ``False``.

Backward compatibilty package aliases and other deprecated classes and
functions will be removed in version 0.11.


People
------

38 people contributed to this release.

   - 387  `Vlad Niculae`_
   - 320  `Olivier Grisel`_
   - 192  `Lars Buitinck`_
   - 179  `Gael Varoquaux`_
   - 168  `Fabian Pedregosa`_ (`INRIA`_, `Parietal Team`_)
   - 127  `Jake Vanderplas`_
   - 120  `Mathieu Blondel`_
   - 85  `Alexandre Passos`_
   - 67  `Alexandre Gramfort`_
   - 57  `Peter Prettenhofer`_
   - 56  `Gilles Louppe`_
   - 42  Robert Layton
   - 38  Nelle Varoquaux
   - 32  Jean Kossaifi
   - 30  Conrad Lee
   - 22  Pietro Berkes
   - 18  andy
   - 17  David Warde-Farley
   - 12  Brian Holt
   - 11  Robert
   - 8  Amit Aides
   - 8  `Virgile Fritsch`_
   - 7  `Yaroslav Halchenko`_
   - 6  Salvatore Masecchia
   - 5  Paolo Losi
   - 4  Vincent Schut
   - 3  Alexis Metaireau
   - 3  Bryan Silverthorn
   - 3  `Andreas Müller`_
   - 2  Minwoo Jake Lee
   - 1  Emmanuelle Gouillart
   - 1  Keith Goodman
   - 1  Lucas Wiman
   - 1  `Nicolas Pinto`_
   - 1  Thouis (Ray) Jones
   - 1  Tim Sheerman-Chase


.. _changes_0_8:

0.8
===

scikit-learn 0.8 was released on May 2011, one month after the first
"international" `scikit-learn coding sprint
<https://github.com/scikit-learn/scikit-learn/wiki/Upcoming-events>`_ and is
marked by the inclusion of important modules: :ref:`hierarchical_clustering`,
:ref:`pls`, :ref:`NMF`, initial support for Python 3 and by important
enhacements and bug fixes.


Changelog
---------

Several new modules where introduced during this release:

  - New :ref:`hierarchical_clustering` module by Vincent Michel,
    `Bertrand Thirion`_, `Alexandre Gramfort`_ and `Gael Varoquaux`_.

  - :ref:`kernel_pca` implementation by `Mathieu Blondel`_

  - :ref:`labeled_faces_in_the_wild` by `Olivier Grisel`_.

  - New :ref:`pls` module by `Edouard Duchesnay`_.

  - :ref:`NMF` module `Vlad Niculae`_

  - Implementation of the :ref:`oracle_approximating_shrinkage` algorithm by
    `Virgile Fritsch`_ in the :ref:`covariance` module.


Some other modules benefited from significant improvements or cleanups.


  - Initial support for Python 3: builds and imports cleanly,
    some modules are usable while others have failing tests by `Fabian Pedregosa`_.

  - :class:`decomposition.PCA` is now usable from the Pipeline object by `Olivier Grisel`_.

  - Guide :ref:`performance-howto` by `Olivier Grisel`_.

  - Fixes for memory leaks in libsvm bindings, 64-bit safer BallTree by Lars Buitinck.

  - bug and style fixing in :ref:`k_means` algorithm by Jan Schlüter.

  - Add attribute coverged to Gaussian Mixture Models by Vincent Schut.

  - Implement `transform`, `predict_log_proba` in :class:`lda.LDA` by `Mathieu Blondel`_.

  - Refactoring in the :ref:`svm` module and bug fixes by `Fabian Pedregosa`_,
    `Gael Varoquaux`_ and Amit Aides.

  - Refactored SGD module (removed code duplication, better variable naming),
    added interface for sample weight by `Peter Prettenhofer`_.

  - Wrapped BallTree with Cython by Thouis (Ray) Jones.

  - Added function :func:`svm.l1_min_c` by Paolo Losi.

  - Typos, doc style, etc. by `Yaroslav Halchenko`_, `Gael Varoquaux`_,
    `Olivier Grisel`_, Yann Malet, `Nicolas Pinto`_, Lars Buitinck and
    `Fabian Pedregosa`_.


People
-------

People that made this release possible preceeded by number of commits:


   - 159  `Olivier Grisel`_
   - 96  `Gael Varoquaux`_
   - 96  `Vlad Niculae`_
   - 94  `Fabian Pedregosa`_
   - 36  `Alexandre Gramfort`_
   - 32  Paolo Losi
   - 31  `Edouard Duchesnay`_
   - 30  `Mathieu Blondel`_
   - 25  `Peter Prettenhofer`_
   - 22  `Nicolas Pinto`_
   - 11  `Virgile Fritsch`_
   -  7  Lars Buitinck
   -  6  Vincent Michel
   -  5  `Bertrand Thirion`_
   -  4  Thouis (Ray) Jones
   -  4  Vincent Schut
   -  3  Jan Schlüter
   -  2  Julien Miotte
   -  2  `Matthieu Perrot`_
   -  2  Yann Malet
   -  2  `Yaroslav Halchenko`_
   -  1  Amit Aides
   -  1  `Andreas Müller`_
   -  1  Feth Arezki
   -  1  Meng Xinfan


.. _changes_0_7:

0.7
===

scikit-learn 0.7 was released in March 2011, roughly three months
after the 0.6 release. This release is marked by the speed
improvements in existing algorithms like k-Nearest Neighbors and
K-Means algorithm and by the inclusion of an efficient algorithm for
computing the Ridge Generalized Cross Validation solution. Unlike the
preceding release, no new modules where added to this release.

Changelog
---------

  - Performance improvements for Gaussian Mixture Model sampling [Jan
    Schlüter].

  - Implementation of efficient leave-one-out cross-validated Ridge in
    :class:`linear_model.RidgeCV` [`Mathieu Blondel`_]

  - Better handling of collinearity and early stopping in
    :func:`linear_model.lars_path` [`Alexandre Gramfort`_ and `Fabian
    Pedregosa`_].

  - Fixes for liblinear ordering of labels and sign of coefficients
    [Dan Yamins, Paolo Losi, `Mathieu Blondel`_ and `Fabian Pedregosa`_].

  - Performance improvements for Nearest Neighbors algorithm in
    high-dimensional spaces [`Fabian Pedregosa`_].

  - Performance improvements for :class:`cluster.KMeans` [`Gael
    Varoquaux`_ and `James Bergstra`_].

  - Sanity checks for SVM-based classes [`Mathieu Blondel`_].

  - Refactoring of :class:`neighbors.NeighborsClassifier` and
    :func:`neighbors.kneighbors_graph`: added different algorithms for
    the k-Nearest Neighbor Search and implemented a more stable
    algorithm for finding barycenter weigths. Also added some
    developer documentation for this module, see
    `notes_neighbors
    <https://github.com/scikit-learn/scikit-learn/wiki/Neighbors-working-notes>`_ for more information [`Fabian Pedregosa`_].

  - Documentation improvements: Added :class:`pca.RandomizedPCA` and
    :class:`linear_model.LogisticRegression` to the class
    reference. Also added references of matrices used for clustering
    and other fixes [`Gael Varoquaux`_, `Fabian Pedregosa`_, `Mathieu
    Blondel`_, `Olivier Grisel`_, Virgile Fritsch , Emmanuelle
    Gouillart]

  - Binded decision_function in classes that make use of liblinear_,
    dense and sparse variants, like :class:`svm.LinearSVC` or
    :class:`linear_model.LogisticRegression` [`Fabian Pedregosa`_].

  - Performance and API improvements to
    :func:`metrics.euclidean_distances` and to
    :class:`pca.RandomizedPCA` [`James Bergstra`_].

  - Fix compilation issues under NetBSD [Kamel Ibn Hassen Derouiche]

  - Allow input sequences of different lengths in :class:`hmm.GaussianHMM`
    [`Ron Weiss`_].

  - Fix bug in affinity propagation caused by incorrect indexing [Xinfan Meng]


People
------

People that made this release possible preceeded by number of commits:

    - 85  `Fabian Pedregosa`_
    - 67  `Mathieu Blondel`_
    - 20  `Alexandre Gramfort`_
    - 19  `James Bergstra`_
    - 14  Dan Yamins
    - 13  `Olivier Grisel`_
    - 12  `Gael Varoquaux`_
    - 4  Edouard Duchesnay
    - 4  `Ron Weiss`_
    - 2  Satrajit Ghosh
    - 2  Vincent Dubourg
    - 1  Emmanuelle Gouillart
    - 1  Kamel Ibn Hassen Derouiche
    - 1  Paolo Losi
    - 1  VirgileFritsch
    - 1  `Yaroslav Halchenko`_
    - 1  Xinfan Meng


.. _changes_0_6:

0.6
===

scikit-learn 0.6 was released on december 2010. It is marked by the
inclusion of several new modules and a general renaming of old
ones. It is also marked by the inclusion of new example, including
applications to real-world datasets.


Changelog
---------

  - New `stochastic gradient
    <http://scikit-learn.org/stable/modules/sgd.html>`_ descent
    module by Peter Prettenhofer. The module comes with complete
    documentation and examples.

  - Improved svm module: memory consumption has been reduced by 50%,
    heuristic to automatically set class weights, possibility to
    assign weights to samples (see
    :ref:`example_svm_plot_weighted_samples.py` for an example).

  - New :ref:`gaussian_process` module by Vincent Dubourg. This module
    also has great documentation and some very neat examples. See
    :ref:`example_gaussian_process_plot_gp_regression.py` or
    :ref:`example_gaussian_process_plot_gp_probabilistic_classification_after_regression.py`
    for a taste of what can be done.

  - It is now possible to use liblinear’s Multi-class SVC (option
    multi_class in :class:`svm.LinearSVC`)

  - New features and performance improvements of text feature
    extraction.

  - Improved sparse matrix support, both in main classes
    (:class:`grid_search.GridSearchCV`) as in modules
    sklearn.svm.sparse and sklearn.linear_model.sparse.

  - Lots of cool new examples and a new section that uses real-world
    datasets was created. These include:
    :ref:`example_applications_face_recognition.py`,
    :ref:`example_applications_plot_species_distribution_modeling.py`,
    :ref:`example_applications_svm_gui.py`,
    :ref:`example_applications_wikipedia_principal_eigenvector.py` and
    others.

  - Faster :ref:`least_angle_regression` algorithm. It is now 2x
    faster than the R version on worst case and up to 10x times faster
    on some cases.

  - Faster coordinate descent algorithm. In particular, the full path
    version of lasso (:func:`linear_model.lasso_path`) is more than
    200x times faster than before.

  - It is now possible to get probability estimates from a
    :class:`linear_model.LogisticRegression` model.

  - module renaming: the glm module has been renamed to linear_model,
    the gmm module has been included into the more general mixture
    model and the sgd module has been included in linear_model.

  - Lots of bug fixes and documentation improvements.


People
------

People that made this release possible preceeded by number of commits:

   * 207  `Olivier Grisel`_

   * 167 `Fabian Pedregosa`_

   * 97 `Peter Prettenhofer`_

   * 68 `Alexandre Gramfort`_

   * 59  `Mathieu Blondel`_

   * 55  `Gael Varoquaux`_

   * 33  Vincent Dubourg

   * 21  `Ron Weiss <http://www.ee.columbia.edu/~ronw/>`_

   * 9  Bertrand Thirion

   * 3  `Alexandre Passos`_

   * 3  Anne-Laure Fouque

   * 2  Ronan Amicel

   * 1 `Christian Osendorfer <http://osdf.github.com/>`_



.. _changes_0_5:


0.5
===

Changelog
---------

New classes
~~~~~~~~~~~~

    - Support for sparse matrices in some classifiers of modules
      ``svm`` and ``linear_model`` (see :class:`svm.sparse.SVC`,
      :class:`svm.sparse.SVR`, :class:`svm.sparse.LinearSVC`,
      :class:`linear_model.sparse.Lasso`, :class:`linear_model.sparse.ElasticNet`)

    - New :class:`pipeline.Pipeline` object to compose different estimators.

    - Recursive Feature Elimination routines in module
      :ref:`feature_selection`.

    - Addition of various classes capable of cross validation in the
      linear_model module (:class:`linear_model.LassoCV`, :class:`linear_model.ElasticNetCV`,
      etc.).

    - New, more efficient LARS algorithm implementation. The Lasso
      variant of the algorithm is also implemented. See
      :class:`linear_model.lars_path`, :class:`linear_model.Lars` and
      :class:`linear_model.LassoLars`.

    - New Hidden Markov Models module (see classes
      :class:`hmm.GaussianHMM`, :class:`hmm.MultinomialHMM`,
      :class:`hmm.GMMHMM`)

    - New module feature_extraction (see :ref:`class reference
      <feature_extraction_ref>`)

    - New FastICA algorithm in module sklearn.fastica


Documentation
~~~~~~~~~~~~~

    - Improved documentation for many modules, now separating
      narrative documentation from the class reference. As an example,
      see `documentation for the SVM module
      <http://scikit-learn.org/stable/modules/svm.html>`_ and the
      complete `class reference
      <http://scikit-learn.org/stable/modules/classes.html>`_.

Fixes
~~~~~

    - API changes: adhere variable names to PEP-8, give more
      meaningful names.

    - Fixes for svm module to run on a shared memory context
      (multiprocessing).

    - It is again possible to generate latex (and thus PDF) from the
      sphinx docs.

Examples
~~~~~~~~

    - new examples using some of the mlcomp datasets:
      :ref:`example_mlcomp_sparse_document_classification.py`,
      :ref:`example_document_classification_20newsgroups.py`

    - Many more examaples. `See here
      <http://scikit-learn.org/stable/auto_examples/index.html>`_
      the full list of examples.


External dependencies
~~~~~~~~~~~~~~~~~~~~~

    - Joblib is now a dependencie of this package, although it is
      shipped with (sklearn.externals.joblib).

Removed modules
~~~~~~~~~~~~~~~

    - Module ann (Artificial Neural Networks) has been removed from
      the distribution. Users wanting this sort of algorithms should
      take a look into pybrain.

Misc
~~~~

    - New sphinx theme for the web page.


Authors
-------

The following is a list of authors for this release, preceeded by
number of commits:

     * 262  Fabian Pedregosa
     * 240  Gael Varoquaux
     * 149  Alexandre Gramfort
     * 116  Olivier Grisel
     *  40  Vincent Michel
     *  38  Ron Weiss
     *  23  Matthieu Perrot
     *  10  Bertrand Thirion
     *   7  Yaroslav Halchenko
     *   9  VirgileFritsch
     *   6  Edouard Duchesnay
     *   4  Mathieu Blondel
     *   1  Ariel Rokem
     *   1  Matthieu Brucher

0.4
===

Changelog
---------

Major changes in this release include:

    - Coordinate Descent algorithm (Lasso, ElasticNet) refactoring &
      speed improvements (roughly 100x times faster).

    - Coordinate Descent Refactoring (and bug fixing) for consistency
      with R's package GLMNET.

    - New metrics module.

    - New GMM module contributed by Ron Weiss.

    - Implementation of the LARS algorithm (without Lasso variant for now).

    - feature_selection module redesign.

    - Migration to GIT as content management system.

    - Removal of obsolete attrselect module.

    - Rename of private compiled extensions (aded underscore).

    - Removal of legacy unmaintained code.

    - Documentation improvements (both docstring and rst).

    - Improvement of the build system to (optionally) link with MKL.
      Also, provide a lite BLAS implementation in case no system-wide BLAS is
      found.

    - Lots of new examples.

    - Many, many bug fixes ...


Authors
-------

The committer list for this release is the following (preceded by number
of commits):

    * 143  Fabian Pedregosa
    * 35  Alexandre Gramfort
    * 34  Olivier Grisel
    * 11  Gael Varoquaux
    *  5  Yaroslav Halchenko
    *  2  Vincent Michel
    *  1  Chris Filo Gorgolewski



.. _Olivier Grisel: http://twitter.com/ogrisel

.. _Gael Varoquaux: http://gael-varoquaux.info

.. _Alexandre Gramfort: http://www-sop.inria.fr/members/Alexandre.Gramfort/

.. _Fabian Pedregosa: http://fseoane.net/blog/

.. _Mathieu Blondel: http://www.mblondel.org/journal/

.. _James Bergstra: http://www-etud.iro.umontreal.ca/~bergstrj/

.. _liblinear: http://www.csie.ntu.edu.tw/~cjlin/liblinear/

.. _Yaroslav Halchenko: http://www.onerussian.com/

.. _Vlad Niculae: http://vene.ro

.. _Edouard Duchesnay: http://www.lnao.fr/spip.php?rubrique30

.. _Peter Prettenhofer: http://sites.google.com/site/peterprettenhofer/

.. _Alexandre Passos: <http://atpassos.posterous.com>

.. _Nicolas Pinto: http://pinto.scripts.mit.edu/

.. _Virgile Fritsch: http://parietal.saclay.inria.fr/Members/virgile-fritsch

.. _Bertrand Thirion: http://parietal.saclay.inria.fr/Members/bertrand-thirion

.. _Andreas Müller: http://www.ais.uni-bonn.de/~amueller/

.. _Matthieu Perrot: http://www.lnao.fr/spip.php?rubrique19

.. _Jake Vanderplas: http://www.astro.washington.edu/users/vanderplas/

.. _Gilles Louppe: http://www.montefiore.ulg.ac.be/~glouppe/

.. _INRIA: http://inria.fr

.. _Parietal Team: http://parietal.saclay.inria.fr/

.. _Lars Buitinck: https://github.com/larsmans

<<<<<<< HEAD
.. _David Warde-Farley: http://www-etud.iro.umontreal.ca/~wardefar/
=======
.. _David Warde-Farley: http://www-etud.iro.umontreal.ca/~wardefar/

.. _Brian Holt: http://info.ee.surrey.ac.uk/Personal/B.Holt/

.. _Satrajit Ghosh: http://www.mit.edu/~satra/
>>>>>>> 446e7814
<|MERGE_RESOLUTION|>--- conflicted
+++ resolved
@@ -286,11 +286,7 @@
    - Implementation of :class:`linear_model.LassoLarsCV`
      (cross-validated Lasso solver using the Lars algorithm) and
      :class:`linear_model.LassoLarsIC` (BIC/AIC model
-<<<<<<< HEAD
-     selection in Lars) by `Gael Varoquaux`_ 
-=======
      selection in Lars) by `Gael Varoquaux`_
->>>>>>> 446e7814
      and `Alexandre Gramfort`_
 
    - Scalability improvements to :func:`metrics.roc_curve` by Olivier Hervieu
@@ -929,12 +925,8 @@
 
 .. _Lars Buitinck: https://github.com/larsmans
 
-<<<<<<< HEAD
 .. _David Warde-Farley: http://www-etud.iro.umontreal.ca/~wardefar/
-=======
-.. _David Warde-Farley: http://www-etud.iro.umontreal.ca/~wardefar/
 
 .. _Brian Holt: http://info.ee.surrey.ac.uk/Personal/B.Holt/
 
-.. _Satrajit Ghosh: http://www.mit.edu/~satra/
->>>>>>> 446e7814
+.. _Satrajit Ghosh: http://www.mit.edu/~satra/